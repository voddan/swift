--- conflicted
+++ resolved
@@ -56,7 +56,6 @@
 
 struct X<T> {
 
-<<<<<<< HEAD
   // FIXME swift-3-indexing-model: Check with Ted K or Joe P about
   // whether this change to the test is legit.  They appear to have
   // added it in fad874708e05cff56aec5587a4b0f49cdadc6d11 or
@@ -64,9 +63,6 @@
   mutating func replace<
     C : Collection where C.Iterator.Element == T, C.Index : Strideable
   >(a: C) {
-=======
-  mutating func replace<C : Collection where C.Iterator.Element == T>(_ a: C) {
->>>>>>> 510f29ab
     for i in a.startIndex..<a.endIndex {
       _ = a[i] as T
     }
