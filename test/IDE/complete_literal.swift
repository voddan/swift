--- conflicted
+++ resolved
@@ -47,11 +47,8 @@
 // LITERAL4-DAG:     Decl[InstanceMethod]/CurrNominal:   append({#(c): Character#})[#Void#]; name=append(c: Character){{$}}
 // LITERAL4-DAG:     Decl[InstanceMethod]/CurrNominal:   appendContentsOf({#(newElements): S#})[#Void#]; name=appendContentsOf(newElements: S){{$}}
 // LITERAL4-DAG:     Decl[InstanceMethod]/CurrNominal:   insertContentsOf({#(newElements): S#}, {#at: Index#})[#Void#]; name=insertContentsOf(newElements: S, at: Index){{$}}
-<<<<<<< HEAD
 // LITERAL4-DAG:     Decl[InstanceMethod]/CurrNominal:   removeAt({#(i): Index#})[#Character#]; name=removeAt(i: Index){{$}}
-=======
-// LITERAL4-DAG:     Decl[InstanceMethod]/CurrNominal:   removeAtIndex({#(i): Index#})[#Character#]; name=removeAtIndex(i: Index){{$}}
-// LITERAL4-DAG:     Decl[InstanceVar]/CurrNominal:      lowercaseString[#String#]; name=lowercaseString{{$}}
+// LITERAL4-DAG:     Decl[InstanceMethod]/CurrNominal:      lowercased()[#String#]; name=lowercased(){{$}}
 
 func giveMeAString() -> Int {
   // rdar://22637799
@@ -62,5 +59,4 @@
 // LITERAL5-DAG:     Decl[InstanceVar]/CurrNominal:      endIndex[#Index#]{{; name=.+$}}
 // LITERAL5-DAG:     Decl[InstanceMethod]/CurrNominal/TypeRelation[Invalid]: reserveCapacity({#(n): Int#})[#Void#]{{; name=.+$}}
 // LITERAL5-DAG:     Decl[InstanceMethod]/CurrNominal/TypeRelation[Invalid]: append({#(c): Character#})[#Void#]{{; name=.+$}}
-// LITERAL5-DAG:     Decl[InstanceMethod]/CurrNominal/TypeRelation[Invalid]: appendContentsOf({#(newElements): S#})[#Void#]{{; name=.+$}}
->>>>>>> 7775b9c2
+// LITERAL5-DAG:     Decl[InstanceMethod]/CurrNominal/TypeRelation[Invalid]: appendContentsOf({#(newElements): S#})[#Void#]{{; name=.+$}}